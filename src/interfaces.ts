/**
 * Copyright (c) 2016 Uncharted Software Inc.
 * http://www.uncharted.software/
 *
 * Permission is hereby granted, free of charge, to any person obtaining a copy of
 * this software and associated documentation files (the "Software"), to deal in
 * the Software without restriction, including without limitation the rights to
 * use, copy, modify, merge, publish, distribute, sublicense, and/or sell copies
 * of the Software, and to permit persons to whom the Software is furnished to do
 * so, subject to the following conditions:
 *
 * The above copyright notice and this permission notice shall be included in all
 * copies or substantial portions of the Software.
 *
 * THE SOFTWARE IS PROVIDED "AS IS", WITHOUT WARRANTY OF ANY KIND, EXPRESS OR
 * IMPLIED, INCLUDING BUT NOT LIMITED TO THE WARRANTIES OF MERCHANTABILITY,
 * FITNESS FOR A PARTICULAR PURPOSE AND NONINFRINGEMENT. IN NO EVENT SHALL THE
 * AUTHORS OR COPYRIGHT HOLDERS BE LIABLE FOR ANY CLAIM, DAMAGES OR OTHER
 * LIABILITY, WHETHER IN AN ACTION OF CONTRACT, TORT OR OTHERWISE, ARISING FROM,
 * OUT OF OR IN CONNECTION WITH THE SOFTWARE OR THE USE OR OTHER DEALINGS IN THE
 * SOFTWARE.
 */

interface FacetKeySettings {
    facetCount: {
        initial: number,
        increment: number,
    };
    facetState: {
        rangeFacet: string,
        normalFacet: string,
    };
    display: {
        selectionCount: boolean,
    };
}

interface RangeValue {
    value: Date | string | number | boolean;
    valueLabel: string;
    key: string;
}

interface RowObject {
    index: number;
    identity: powerbi.DataViewScopeIdentity;
    facet?: Date | string | number | boolean;
    facetInstance?: Date | string | number | boolean;
    count?: number;
    facetInstanceColor?: Date | string | number | boolean;
    iconClass?: Date | string | number | boolean;
    rangeValues?: RangeValue[];
    bucket?: Date | string | number | boolean;
}

interface DataPoint {
    rows: RowObject[];
    highlight: number;
    facetKey: string;
    facetLabel: string;
    instanceValue: string;
    instanceLabel: string;
    instanceCount: number;
    instanceCountFormatter: any;
    instanceColor: string;
    instanceIconClass: string;
    bucket?: any;
    rangeValues?: RangeValue[];
    selectionColor?: { color: string, opacity: number };
}

interface DataPointsMap {
    [facetKey: string]: DataPoint[];
}

interface DataPointsMapData {
    dataPointsMap: DataPointsMap;
    hasHighlight: boolean;
}

interface AggregatedData {
    rangeDataMap: any;
    dataPointsMap: DataPointsMap;
    selectedDataPoints: DataPoint[];
    hasHighlight: boolean;
}

interface RangeMetadata {
    rangeValue: Date | string | number | boolean;
}

interface RangeCollection {
    metadata: RangeMetadata[];
}

interface RangeFilter {
    [rangeKey: string]: {
<<<<<<< HEAD
        from: any,
        to: any,
    };
=======
        from: Date | number | string | RangeCollection,
        to: Date | number | string | RangeCollection,
     };
>>>>>>> 1a28b227
}

interface DataPointsFilter {
    contains?: string;
    range?: RangeFilter;
    selectedDataPoints?: DataPoint[];
}

interface AggregateDataPointsOptions {
    forEachDataPoint?: (dp: DataPoint) => void;
    filter?: DataPointsFilter;
}

interface ConvertToFacetsVisualDataOptions {
    colors: powerbi.IColorInfo[];
    settings: FacetKeySettings;
    hasHighlight?: boolean;
    selectedRange?: any;
}

interface FacetGroup {
    label: string;
    key: string;
    facets: Facet[];
    total?: number;
    more?: any;

    order: number;
    collapsed: boolean;
    allFacets?: Facet[];
    isRange?: boolean;
}

interface Facet {
    icon: {
         class: string,
         color: string,
    };
    count: number;
    countLabel: string;
    value: string;
    label: string;
    segments?: { count: number; color: string}[];
}

interface FacetsVisualData {
    dataPointsMapData?: DataPointsMapData;
    aggregatedData: AggregatedData;
    hasHighlight: boolean;
    facetsData: FacetGroup[];
    facetsSelectionData: any[];
    selectedDataPoints: DataPoint[];
}<|MERGE_RESOLUTION|>--- conflicted
+++ resolved
@@ -87,23 +87,23 @@
 
 interface RangeMetadata {
     rangeValue: Date | string | number | boolean;
+    isFirst: boolean;
+    isLast: boolean;
 }
 
-interface RangeCollection {
-    metadata: RangeMetadata[];
+interface FacetRangeObject {
+    from: {
+        index: number,
+        metadata: RangeMetadata[],
+    };
+    to: {
+        index: number,
+        metadata: RangeMetadata[],
+    };
 }
 
 interface RangeFilter {
-    [rangeKey: string]: {
-<<<<<<< HEAD
-        from: any,
-        to: any,
-    };
-=======
-        from: Date | number | string | RangeCollection,
-        to: Date | number | string | RangeCollection,
-     };
->>>>>>> 1a28b227
+    [rangeKey: string]: FacetRangeObject
 }
 
 interface DataPointsFilter {
@@ -121,7 +121,7 @@
     colors: powerbi.IColorInfo[];
     settings: FacetKeySettings;
     hasHighlight?: boolean;
-    selectedRange?: any;
+    selectedRange?: RangeFilter;
 }
 
 interface FacetGroup {
